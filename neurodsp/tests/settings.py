"""Default settings for tests."""

import os
import pkg_resources as pkg

import numpy as np

###################################################################################################
###################################################################################################

# Define general settings for test simulations
FS = 100
<<<<<<< HEAD
N_SECONDS = 10.0
=======
FS_HIGH = 1000
FS_ODD = 123
N_SECONDS = 1.0
N_SECONDS_LONG = 10.0
N_SECONDS_CYCLE = 1.0
N_SECONDS_ODD = 1/7
>>>>>>> 5a45aaa6

# Define parameter options for test simulations
FREQ1 = 10
FREQ2 = 25
FREQ_SINE = 1
FREQS_LST = [8, 12, 1]
FREQS_ARR = np.array([5, 10, 15])
EXP1 = -1
EXP2 = -2
KNEE = 10**2

# Define settings for testing analyses
F_RANGE = (FREQ1-2, FREQ1+2)

# Define error tolerance levels for test comparisons
EPS = 10**(-10)
EPS_FILT = 10**(-3)

# Set paths for test files
BASE_TEST_FILE_PATH = pkg.resource_filename(__name__, 'test_files')
TEST_PLOTS_PATH = os.path.join(BASE_TEST_FILE_PATH, 'plots')<|MERGE_RESOLUTION|>--- conflicted
+++ resolved
@@ -10,16 +10,12 @@
 
 # Define general settings for test simulations
 FS = 100
-<<<<<<< HEAD
 N_SECONDS = 10.0
-=======
-FS_HIGH = 1000
+
 FS_ODD = 123
-N_SECONDS = 1.0
-N_SECONDS_LONG = 10.0
+N_SECONDS_ODD = 1/7
+
 N_SECONDS_CYCLE = 1.0
-N_SECONDS_ODD = 1/7
->>>>>>> 5a45aaa6
 
 # Define parameter options for test simulations
 FREQ1 = 10
